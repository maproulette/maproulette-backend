--- conflicted
+++ resolved
@@ -92,13 +92,8 @@
             Location(locationWKT.getX, locationWKT.getY), osmCreated, RequestToken(oauthToken, oauthSecret)),
             userGroupDAL.getUserGroups(osmId, User.superUser
           ),
-<<<<<<< HEAD
-          decryptedKey, false,
+          apiKey, false,
           UserSettings(defaultEditor, defaultBasemap, defaultBasemapId, customBasemap, locale, emailOptIn, leaderboardOptOut, theme),
-=======
-          apiKey, false,
-          UserSettings(defaultEditor, defaultBasemap, customBasemap, locale, emailOptIn, leaderboardOptOut, theme),
->>>>>>> 54202d59
           properties
         )
     }
