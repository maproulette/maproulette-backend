// Copyright (C) 2019 MapRoulette contributors (see CONTRIBUTORS.md).
// Licensed under the Apache License, Version 2.0 (see LICENSE).
package org.maproulette.models.dal

import java.sql.Connection

import anorm.SqlParser._
import anorm._
import javax.inject.{Inject, Provider, Singleton}
import org.apache.commons.lang3.StringUtils
import org.joda.time.DateTime
import org.maproulette.Config
import org.maproulette.cache.CacheManager
import org.maproulette.data.{Actions, ChallengeType, ProjectType, TaskType}
import org.maproulette.exception.{InvalidException, NotFoundException, UniqueViolationException}
import org.maproulette.models._
import org.maproulette.permissions.Permission
import org.maproulette.session.{SearchParameters, User}
import play.api.db.Database
import play.api.libs.json.{JsString, JsValue, Json}

import scala.collection.mutable.ListBuffer
import scala.concurrent.Future

/**
  * The challenge data access layer handles all calls for challenges going to the database. Most
  * worked is delegated to the ParentDAL and BaseDAL, but a couple of specific function like
  * insert and update found here.
  *
  * @author cuthbertm
  */
@Singleton
class ChallengeDAL @Inject()(override val db: Database, taskDAL: TaskDAL,
                             override val tagDAL: TagDAL,
                             projectDAL: Provider[ProjectDAL],
                             override val permission: Permission,
                             config: Config)
  extends ParentDAL[Long, Challenge, Task] with TagDALMixin[Challenge] with OwnerMixin[Challenge] {

  import scala.concurrent.ExecutionContext.Implicits.global

  // The manager for the challenge cache
  override val cacheManager = new CacheManager[Long, Challenge](config, Config.CACHE_ID_CHALLENGES)
  // The name of the challenge table
  override val tableName: String = "challenges"
  // The name of the table for it's children Tasks
  override val childTable: String = "tasks"
  // The row parser for it's children defined in the TaskDAL
  override val childParser = taskDAL.parser
  override val childColumns: String = taskDAL.retrieveColumns
  override val retrieveColumns: String = "*, ST_AsGeoJSON(location) AS locationJSON, ST_AsGeoJSON(bounding) AS boundingJSON"
  /**
    * The row parser for Anorm to enable the object to be read from the retrieved row directly
    * to the Challenge object.
    */
  override val parser: RowParser[Challenge] = {
    get[Long]("challenges.id") ~
      get[String]("challenges.name") ~
      get[DateTime]("challenges.created") ~
      get[DateTime]("challenges.modified") ~
      get[Option[String]]("challenges.description") ~
      get[Option[String]]("challenges.info_link") ~
      get[Long]("challenges.owner_id") ~
      get[Long]("challenges.parent_id") ~
      get[String]("challenges.instruction") ~
      get[Int]("challenges.difficulty") ~
      get[Option[String]]("challenges.blurb") ~
      get[Boolean]("challenges.enabled") ~
      get[Int]("challenges.challenge_type") ~
      get[Boolean]("challenges.featured") ~
      get[Option[Int]]("challenges.popularity") ~
      get[Option[String]]("challenges.checkin_comment") ~
      get[Option[String]]("challenges.checkin_source") ~
      get[Option[String]]("challenges.overpass_ql") ~
      get[Option[String]]("challenges.remote_geo_json") ~
      get[Option[Int]]("challenges.status") ~
      get[Option[String]]("challenges.status_message") ~
      get[Int]("challenges.default_priority") ~
      get[Option[String]]("challenges.high_priority_rule") ~
      get[Option[String]]("challenges.medium_priority_rule") ~
      get[Option[String]]("challenges.low_priority_rule") ~
      get[Int]("challenges.default_zoom") ~
      get[Int]("challenges.min_zoom") ~
      get[Int]("challenges.max_zoom") ~
      get[Option[Int]]("challenges.default_basemap") ~
      get[Option[String]]("challenges.default_basemap_id") ~
      get[Option[String]]("challenges.custom_basemap") ~
      get[Boolean]("challenges.updatetasks") ~
      get[Option[DateTime]]("challenges.last_task_refresh") ~
      get[Option[String]]("locationJSON") ~
      get[Option[String]]("boundingJSON") ~
      get[Boolean]("deleted") map {
      case id ~ name ~ created ~ modified ~ description ~ infoLink ~ ownerId ~ parentId ~ instruction ~
        difficulty ~ blurb ~ enabled ~ challenge_type ~ featured ~ popularity ~ checkin_comment ~ checkin_source ~ overpassql ~ remoteGeoJson ~
        status ~ statusMessage ~ defaultPriority ~ highPriorityRule ~ mediumPriorityRule ~ lowPriorityRule ~
        defaultZoom ~ minZoom ~ maxZoom ~ defaultBasemap ~ defaultBasemapId ~ customBasemap ~ updateTasks ~ lastTaskRefresh ~ location ~
        bounding ~ deleted =>
        val hpr = highPriorityRule match {
          case Some(c) if StringUtils.isEmpty(c) || StringUtils.equals(c, "{}") => None
          case r => r
        }
        val mpr = mediumPriorityRule match {
          case Some(c) if StringUtils.isEmpty(c) || StringUtils.equals(c, "{}") => None
          case r => r
        }
        val lpr = lowPriorityRule match {
          case Some(c) if StringUtils.isEmpty(c) || StringUtils.equals(c, "{}") => None
          case r => r
        }
        new Challenge(id, name, created, modified, description, deleted, infoLink,
          ChallengeGeneral(ownerId, parentId, instruction, difficulty, blurb, enabled, challenge_type, featured, popularity, checkin_comment.getOrElse(""), checkin_source.getOrElse(""), None),
          ChallengeCreation(overpassql, remoteGeoJson),
          ChallengePriority(defaultPriority, hpr, mpr, lpr),
          ChallengeExtra(defaultZoom, minZoom, maxZoom, defaultBasemap, defaultBasemapId, customBasemap, updateTasks),
          status, statusMessage, lastTaskRefresh, location, bounding,
        )
    }
  }
  /**
    * The row parser for Anorm to enable the object to be read from the retrieved row directly
    * to the Challenge object.
    */
  val withVirtualParentParser: RowParser[Challenge] = {
    get[Long]("challenges.id") ~
      get[String]("challenges.name") ~
      get[DateTime]("challenges.created") ~
      get[DateTime]("challenges.modified") ~
      get[Option[String]]("challenges.description") ~
      get[Option[String]]("challenges.info_link") ~
      get[Long]("challenges.owner_id") ~
      get[Long]("challenges.parent_id") ~
      get[String]("challenges.instruction") ~
      get[Int]("challenges.difficulty") ~
      get[Option[String]]("challenges.blurb") ~
      get[Boolean]("challenges.enabled") ~
      get[Int]("challenges.challenge_type") ~
      get[Boolean]("challenges.featured") ~
      get[Option[Int]]("challenges.popularity") ~
      get[Option[String]]("challenges.checkin_comment") ~
      get[Option[String]]("challenges.checkin_source") ~
      get[Option[String]]("challenges.overpass_ql") ~
      get[Option[String]]("challenges.remote_geo_json") ~
      get[Option[Int]]("challenges.status") ~
      get[Option[String]]("challenges.status_message") ~
      get[Int]("challenges.default_priority") ~
      get[Option[String]]("challenges.high_priority_rule") ~
      get[Option[String]]("challenges.medium_priority_rule") ~
      get[Option[String]]("challenges.low_priority_rule") ~
      get[Int]("challenges.default_zoom") ~
      get[Int]("challenges.min_zoom") ~
      get[Int]("challenges.max_zoom") ~
      get[Option[Int]]("challenges.default_basemap") ~
      get[Option[String]]("challenges.default_basemap_id") ~
      get[Option[String]]("challenges.custom_basemap") ~
      get[Boolean]("challenges.updatetasks") ~
      get[Option[DateTime]]("challenges.last_task_refresh") ~
      get[Option[String]]("locationJSON") ~
      get[Option[String]]("boundingJSON") ~
      get[Boolean]("deleted") ~
      get[Option[Array[Long]]]("virtual_parent_ids") map {
      case id ~ name ~ created ~ modified ~ description ~ infoLink ~ ownerId ~ parentId ~ instruction ~
        difficulty ~ blurb ~ enabled ~ challenge_type ~ featured ~ popularity ~ checkin_comment ~ checkin_source ~ overpassql ~ remoteGeoJson ~
        status ~ statusMessage ~ defaultPriority ~ highPriorityRule ~ mediumPriorityRule ~ lowPriorityRule ~
        defaultZoom ~ minZoom ~ maxZoom ~ defaultBasemap ~ defaultBasemapId ~ customBasemap ~ updateTasks ~ lastTaskRefresh ~ location ~
        bounding ~ deleted ~ virtualParents =>
        val hpr = highPriorityRule match {
          case Some(c) if StringUtils.isEmpty(c) || StringUtils.equals(c, "{}") => None
          case r => r
        }
        val mpr = mediumPriorityRule match {
          case Some(c) if StringUtils.isEmpty(c) || StringUtils.equals(c, "{}") => None
          case r => r
        }
        val lpr = lowPriorityRule match {
          case Some(c) if StringUtils.isEmpty(c) || StringUtils.equals(c, "{}") => None
          case r => r
        }
        new Challenge(id, name, created, modified, description, deleted, infoLink,
          ChallengeGeneral(ownerId, parentId, instruction, difficulty, blurb, enabled, challenge_type, featured, popularity, checkin_comment.getOrElse(""), checkin_source.getOrElse(""), virtualParents),
          ChallengeCreation(overpassql, remoteGeoJson),
          ChallengePriority(defaultPriority, hpr, mpr, lpr),
          ChallengeExtra(defaultZoom, minZoom, maxZoom, defaultBasemap, defaultBasemapId, customBasemap, updateTasks),
          status, statusMessage, lastTaskRefresh, location, bounding,
        )
    }
  }
  val pointParser: RowParser[ClusteredPoint] = {
    get[Long]("tasks.id") ~
      get[String]("tasks.name") ~
      get[Long]("tasks.parent_id") ~
      get[String]("challenges.name") ~
      get[String]("tasks.instruction") ~
      get[String]("location") ~
      get[Int]("tasks.status") ~
      get[Option[DateTime]]("tasks.mapped_on") ~
      get[Int]("tasks.priority") ~
      get[Option[Int]]("task_review.review_status") ~
      get[Option[Int]]("task_review.review_requested_by") ~
      get[Option[Int]]("task_review.reviewed_by") ~
      get[Option[DateTime]]("task_review.reviewed_at") ~
      get[Option[DateTime]]("task_review.review_started_at") map {
      case id ~ name ~ parentId ~ parentName ~ instruction ~ location ~ status ~
        mappedOn ~ priority ~ reviewStatus ~ reviewRequestedBy ~ reviewedBy ~
        reviewedAt ~ reviewStartedAt =>
        val locationJSON = Json.parse(location)
        val coordinates = (locationJSON \ "coordinates").as[List[Double]]
        val point = Point(coordinates(1), coordinates.head)
        ClusteredPoint(id, -1, "", name, parentId, parentName, point, JsString(""),
          instruction, DateTime.now(), -1, Actions.ITEM_TYPE_TASK, status, mappedOn,
          reviewStatus, reviewRequestedBy, reviewedBy, reviewedAt, reviewStartedAt, priority)
    }
  }
  val listingParser: RowParser[ChallengeListing] = {
    get[Long]("challenges.id") ~
      get[Long]("challenges.parent_id") ~
      get[String]("challenges.name") ~
      get[Boolean]("challenges.enabled") ~
      get[Option[Array[Long]]]("virtual_parent_ids") map {
      case id ~ parent ~ name ~ enabled ~ virtualParents =>
        ChallengeListing(id, parent, name, enabled, virtualParents)
    }
  }
  private val DEFAULT_NUM_CHILDREN_LIST = 1000

  /**
    * This will retrieve the root object in the hierarchy of the object, by default the root
    * object is itself.
    *
    * @param obj Either a id for the challenge, or the challenge itself
    * @param c   The connection if any
    * @return The object that it is retrieving
    */
  override def retrieveRootObject(obj: Either[Long, Challenge], user: User)(implicit c: Option[Connection] = None): Option[Project] = {
    obj match {
      case Left(id) =>
        this.permission.hasReadAccess(ChallengeType(), user)(id)
        this.projectDAL.get().cacheManager.withOptionCaching { () =>
          this.withMRConnection { implicit c =>
            SQL"""SELECT p.* FROM projects p
             INNER JOIN challenges c ON c.parent_id = p.id
             WHERE c.id = $id
           """.as(projectDAL.get().parser.*).headOption
          }
        }
      case Right(challenge) =>
        this.permission.hasObjectReadAccess(challenge, user)
        this.projectDAL.get().cacheManager.withOptionCaching { () =>
          this.withMRConnection { implicit c =>
            SQL"""SELECT * FROM projects WHERE id = ${challenge.general.parent}""".as(projectDAL.get().parser.*).headOption
          }
        }
    }
  }

  /**
    * Inserts a new Challenge object into the database. It will also place it in the cache after
    * inserting the object.
    *
    * @param challenge The challenge to insert into the database
    * @return The object that was inserted into the database. This will include the newly created id
    */
  override def insert(challenge: Challenge, user: User)(implicit c: Option[Connection] = None): Challenge = {
    this.projectDAL.get().retrieveById(challenge.general.parent) match {
      case Some(project) =>
        if (project.isVirtual.getOrElse(false)) {
          throw new InvalidException(s"Challenge cannot be created in a virtual project.")
        }
      case _ => throw new InvalidException(s"Cannot create challenge. Project is invalid.")
    }

    this.permission.hasObjectWriteAccess(challenge, user)
    this.cacheManager.withOptionCaching { () =>
      this.withMRTransaction { implicit c =>
        SQL"""INSERT INTO challenges (name, owner_id, parent_id, difficulty, description, info_link, blurb,
                                      instruction, enabled, challenge_type, featured, checkin_comment, checkin_source,
                                      overpass_ql, remote_geo_json, status, status_message, default_priority, high_priority_rule,
                                      medium_priority_rule, low_priority_rule, default_zoom, min_zoom,
                                      max_zoom, default_basemap, default_basemap_id, custom_basemap, updatetasks)
              VALUES (${challenge.name}, ${challenge.general.owner}, ${challenge.general.parent}, ${challenge.general.difficulty},
                      ${challenge.description}, ${challenge.infoLink}, ${challenge.general.blurb}, ${challenge.general.instruction},
                      ${challenge.general.enabled}, ${challenge.general.challengeType}, ${challenge.general.featured},
                      ${challenge.general.checkinComment}, ${challenge.general.checkinSource}, ${challenge.creation.overpassQL}, ${challenge.creation.remoteGeoJson}, ${challenge.status},
                      ${challenge.statusMessage}, ${challenge.priority.defaultPriority}, ${challenge.priority.highPriorityRule},
                      ${challenge.priority.mediumPriorityRule}, ${challenge.priority.lowPriorityRule}, ${challenge.extra.defaultZoom}, ${challenge.extra.minZoom},
                      ${challenge.extra.maxZoom}, ${challenge.extra.defaultBasemap}, ${challenge.extra.defaultBasemapId}, ${challenge.extra.customBasemap}, ${challenge.extra.updateTasks}
                      ) ON CONFLICT(parent_id, LOWER(name)) DO NOTHING RETURNING #${this.retrieveColumns}""".as(this.parser.*).headOption
      }
    } match {
      case Some(value) => value
      case None => throw new UniqueViolationException(s"Challenge with name ${challenge.name} already exists in the database")
    }
  }

  /**
    * Updates a challenge. Uses the updatingCache so will first retrieve the object and make sure
    * to update only values supplied by the json. After updated will update the cache as well
    *
    * @param updates The updates in json format
    * @param id      The id of the object that you are updating
    * @return An optional object, it will return None if no object found with a matching id that was supplied
    */
  override def update(updates: JsValue, user: User)(implicit id: Long, c: Option[Connection] = None): Option[Challenge] = {
    var updatedPriorityRules = false
    val updatedChallenge = this.cacheManager.withUpdatingCache(Long => retrieveById) { implicit cachedItem =>
      this.permission.hasObjectWriteAccess(cachedItem, user)
      val highPriorityRule = (updates \ "highPriorityRule").asOpt[String].getOrElse(cachedItem.priority.highPriorityRule.getOrElse("")) match {
        case x if Challenge.isValidRule(Some(x)) => x
        case _ => ""
      }
      val mediumPriorityRule = (updates \ "mediumPriorityRule").asOpt[String].getOrElse(cachedItem.priority.mediumPriorityRule.getOrElse("")) match {
        case x if Challenge.isValidRule(Some(x)) => x
        case _ => ""
      }
      val lowPriorityRule = (updates \ "lowPriorityRule").asOpt[String].getOrElse(cachedItem.priority.lowPriorityRule.getOrElse("")) match {
        case x if Challenge.isValidRule(Some(x)) => x
        case _ => ""
      }
      this.withMRTransaction { implicit c =>
        val name = (updates \ "name").asOpt[String].getOrElse(cachedItem.name)
        val ownerId = (updates \ "ownerId").asOpt[Long].getOrElse(cachedItem.general.owner)
        val parentId = (updates \ "parentId").asOpt[Long].getOrElse(cachedItem.general.parent)
        val difficulty = (updates \ "difficulty").asOpt[Int].getOrElse(cachedItem.general.difficulty)
        val description = (updates \ "description").asOpt[String].getOrElse(cachedItem.description.getOrElse(""))
        val infoLink = (updates \ "infoLink").asOpt[String].getOrElse(cachedItem.infoLink.getOrElse(""))
        val challengeType = (updates \ "challengeType").asOpt[Int].getOrElse(cachedItem.general.challengeType)
        val blurb = (updates \ "blurb").asOpt[String].getOrElse(cachedItem.general.blurb.getOrElse(""))
        val instruction = (updates \ "instruction").asOpt[String].getOrElse(cachedItem.general.instruction)
        val enabled = (updates \ "enabled").asOpt[Boolean].getOrElse(cachedItem.general.enabled)
        val featured = (updates \ "featured").asOpt[Boolean].getOrElse(cachedItem.general.featured)
        val checkinComment = (updates \ "checkinComment").asOpt[String].getOrElse(cachedItem.general.checkinComment)
        val checkinSource = (updates \ "checkinSource").asOpt[String].getOrElse(cachedItem.general.checkinSource)
        val overpassQL = (updates \ "overpassQL").asOpt[String].getOrElse(cachedItem.creation.overpassQL.getOrElse(""))
        val remoteGeoJson = (updates \ "remoteGeoJson").asOpt[String].getOrElse(cachedItem.creation.remoteGeoJson.getOrElse(""))
        val status = (updates \ "status").asOpt[Int].getOrElse(cachedItem.status.getOrElse(Challenge.STATUS_NA))
        val statusMessage = (updates \ "statusMessage").asOpt[String].getOrElse(cachedItem.statusMessage.getOrElse(""))
        val defaultPriority = (updates \ "defaultPriority").asOpt[Int].getOrElse(cachedItem.priority.defaultPriority)
        // if any of the priority rules have changed then we need to run the update priorities task
        if (!StringUtils.equalsIgnoreCase(highPriorityRule, cachedItem.priority.highPriorityRule.getOrElse("")) ||
          !StringUtils.equalsIgnoreCase(mediumPriorityRule, cachedItem.priority.mediumPriorityRule.getOrElse("")) ||
          !StringUtils.equalsIgnoreCase(lowPriorityRule, cachedItem.priority.lowPriorityRule.getOrElse("")) ||
          defaultPriority != cachedItem.priority.defaultPriority) {
          updatedPriorityRules = true
        }
        val defaultZoom = (updates \ "defaultZoom").asOpt[Int].getOrElse(cachedItem.extra.defaultZoom)
        val minZoom = (updates \ "minZoom").asOpt[Int].getOrElse(cachedItem.extra.minZoom)
        val maxZoom = (updates \ "maxZoom").asOpt[Int].getOrElse(cachedItem.extra.maxZoom)
        val defaultBasemap = (updates \ "defaultBasemap").asOpt[Int].getOrElse(cachedItem.extra.defaultBasemap.getOrElse(-1))
        val defaultBasemapId = (updates \ "defaultBasemapId").asOpt[String].getOrElse(cachedItem.extra.defaultBasemapId.getOrElse(""))
        val customBasemap = (updates \ "customBasemap").asOpt[String].getOrElse(cachedItem.extra.customBasemap.getOrElse(""))
        val updateTasks = (updates \ "updateTasks").asOpt[Boolean].getOrElse(cachedItem.extra.updateTasks)

        SQL"""UPDATE challenges SET name = $name, owner_id = $ownerId, parent_id = $parentId, difficulty = $difficulty,
                description = $description, info_link = $infoLink, blurb = $blurb, instruction = $instruction,
                enabled = $enabled, featured = $featured, checkin_comment = $checkinComment, checkin_source = $checkinSource, overpass_ql = $overpassQL,
                remote_geo_json = $remoteGeoJson, status = $status, status_message = $statusMessage, default_priority = $defaultPriority,
                high_priority_rule = ${
          if (StringUtils.isEmpty(highPriorityRule)) {
            Option.empty[String]
          } else {
            Some(highPriorityRule)
          }
        },
                medium_priority_rule = ${
          if (StringUtils.isEmpty(mediumPriorityRule)) {
            Option.empty[String]
          } else {
            Some(mediumPriorityRule)
          }
        },
                low_priority_rule = ${
          if (StringUtils.isEmpty(lowPriorityRule)) {
            Option.empty[String]
          } else {
            Some(lowPriorityRule)
          }
        },
                default_zoom = $defaultZoom, min_zoom = $minZoom, max_zoom = $maxZoom, default_basemap = $defaultBasemap, default_basemap_id = $defaultBasemapId,
                custom_basemap = $customBasemap, updatetasks = $updateTasks, challenge_type = $challengeType
              WHERE id = $id RETURNING #${this.retrieveColumns}""".as(parser.*).headOption
      }
    }
    // update the task priorities in the background
    if (updatedPriorityRules) {
      Future {
        updateTaskPriorities(user)
      }
    }
    updatedChallenge
  }

  /**
    * A basic retrieval of the object based on the id. With caching, so if it finds
    * the object in the cache it will return that object without checking the database, otherwise
    * will hit the database directly.
    *
    * @param id The id of the object to be retrieved
    * @return The object, None if not found
    */
  override def retrieveById(implicit id: Long, c: Option[Connection] = None): Option[Challenge] = {
    this.cacheManager.withCaching { () =>
      this.withMRConnection { implicit c =>
        val query =
          s"""
             |SELECT c.$retrieveColumns, array_remove(array_agg(vp.project_id), NULL) AS virtual_parent_ids
             |FROM challenges c
             |LEFT OUTER JOIN virtual_project_challenges vp ON c.id = vp.challenge_id
             |WHERE c.id = {id}
             |GROUP BY c.id
           """.stripMargin

        SQL(query).on('id -> id).as(this.withVirtualParentParser.singleOpt)
      }
    }
  }

  /**
    * Will run through the tasks in batches of 50 and update the priorities based on the rules
    * of the challenge
    *
    * @param user The user executing the request
    * @param id   The id of the challenge
    * @param c    The connection for the request
    */
  def updateTaskPriorities(user: User)(implicit id: Long, c: Option[Connection] = None): Unit = {
    this.permission.hasWriteAccess(TaskType(), user)
    this.withMRConnection { implicit c =>
      val challenge = this.retrieveById(id) match {
        case Some(c) => c
        case None => throw new NotFoundException(s"Could not update priorties for tasks, no challenge with id $id found.")
      }
      // make sure that at least one of the challenges is valid
      if (Challenge.isValidRule(challenge.priority.highPriorityRule) ||
        Challenge.isValidRule(challenge.priority.mediumPriorityRule) ||
        Challenge.isValidRule(challenge.priority.lowPriorityRule)) {
        var pointer = 0
        var currentTasks: List[Task] = List.empty
        do {
          currentTasks = listChildren(DEFAULT_NUM_CHILDREN_LIST, pointer)
          val highPriorityIDs = currentTasks.filter(_.getTaskPriority(challenge) == Challenge.PRIORITY_HIGH).map(_.id).mkString(",")
          val mediumPriorityIDs = currentTasks.filter(_.getTaskPriority(challenge) == Challenge.PRIORITY_MEDIUM).map(_.id).mkString(",")
          val lowPriorityIDs = currentTasks.filter(_.getTaskPriority(challenge) == Challenge.PRIORITY_LOW).map(_.id).mkString(",")

          if (highPriorityIDs.nonEmpty) {
            SQL"""UPDATE tasks SET priority = ${Challenge.PRIORITY_HIGH} WHERE id IN (#$highPriorityIDs)""".executeUpdate()
          }
          if (mediumPriorityIDs.nonEmpty) {
            SQL"""UPDATE tasks SET priority = ${Challenge.PRIORITY_MEDIUM} WHERE id IN (#$mediumPriorityIDs)""".executeUpdate()
          }
          if (lowPriorityIDs.nonEmpty) {
            SQL"""UPDATE tasks SET priority = ${Challenge.PRIORITY_LOW} WHERE id IN (#$lowPriorityIDs)""".executeUpdate()
          }

          pointer += 1
        } while (currentTasks.size == 50)
        this.taskDAL.clearCaches
      }
    }
  }

  /**
    * Lists the children of the parent, override the base functionality and includes the geojson
    * as part of the query so that it doesn't have to fetch it each and every time.
    *
    * @param limit  limits the number of children to be returned
    * @param offset For paging, ie. the page number starting at 0
    * @param id     The parent ID
    * @return A list of children objects
    */
  override def listChildren(limit: Int = Config.DEFAULT_LIST_SIZE, offset: Int = 0, onlyEnabled: Boolean = false, searchString: String = "",
                            orderColumn: String = "id", orderDirection: String = "ASC")(implicit id: Long, c: Option[Connection] = None): List[Task] = {
    // add a child caching option that will keep a list of children for the parent
    this.withMRConnection { implicit c =>
      // slightly different from the standard parser, in that it retrieves the geojson within the sql
      val geometryParser: RowParser[Task] = {
        get[Long]("tasks.id") ~
          get[String]("tasks.name") ~
          get[DateTime]("tasks.created") ~
          get[DateTime]("tasks.modified") ~
          get[Long]("parent_id") ~
          get[Option[String]]("tasks.instruction") ~
          get[Option[String]]("geo_location") ~
          get[String]("geo_json") ~
          get[Option[String]]("suggestedfix_geojson") ~
          get[Option[Int]]("tasks.status") ~
          get[Option[DateTime]]("tasks.mapped_on") ~
          get[Option[Int]]("task_review.review_status") ~
          get[Option[Long]]("task_review.review_requested_by") ~
          get[Option[Long]]("task_review.reviewed_by") ~
          get[Option[DateTime]]("task_review.reviewed_at") ~
          get[Option[DateTime]]("task_review.review_started_at") ~
          get[Option[Long]]("task_review.review_claimed_by") ~
          get[Int]("tasks.priority") map {
          case id ~ name ~ created ~ modified ~ parent_id ~ instruction ~ location ~
            geometry ~ suggestedFix ~ status ~ mappedOn ~ reviewStatus ~ reviewRequestedBy ~
            reviewedBy ~ reviewedAt ~ reviewStartedAt ~ reviewClaimedBy ~ priority =>
            Task(id, name, created, modified, parent_id, instruction, location,
              geometry, suggestedFix, status, mappedOn, reviewStatus, reviewRequestedBy,
              reviewedBy, reviewedAt, reviewStartedAt, reviewClaimedBy, priority)
        }
      }

      val query =
        s"""SELECT ${taskDAL.retrieveColumns}
                      FROM tasks
                      LEFT OUTER JOIN task_review ON task_review.task_id = tasks.id
                      WHERE parent_id = {id} ${this.enabled(onlyEnabled)}
                      ${this.searchField("name")}
                      ${this.order(orderColumn = Some("tasks." + orderColumn), orderDirection = orderDirection, nameFix = true)}
                      LIMIT ${this.sqlLimit(limit)} OFFSET {offset}"""
      SQL(query).on('ss -> this.search(searchString),
        'id -> ToParameterValue.apply[Long](p = keyToStatement).apply(id),
        'offset -> offset)
        .as(geometryParser.*)
    }
  }

  override def find(searchString: String, limit: Int = Config.DEFAULT_LIST_SIZE, offset: Int = 0, onlyEnabled: Boolean = false,
                    orderColumn: String = "id", orderDirection: String = "ASC")
                   (implicit parentId: Long = -1, c: Option[Connection] = None): List[Challenge] =
    this.findByType(searchString, limit, offset, onlyEnabled, orderColumn, orderDirection)

  def findByType(searchString: String, limit: Int = Config.DEFAULT_LIST_SIZE, offset: Int = 0, onlyEnabled: Boolean = false,
                 orderColumn: String = "id", orderDirection: String = "ASC", challengeType: Int = Actions.ITEM_TYPE_CHALLENGE)
                (implicit parentId: Long = -1, c: Option[Connection] = None): List[Challenge] = {
    this.withMRConnection { implicit c =>
      val query =
        s"""SELECT ${this.retrieveColumns} FROM challenges c
                      INNER JOIN projects p ON p.id = c.parent_id
                      WHERE challenge_type = $challengeType AND c.deleted = false AND p.deleted = false
                      ${this.searchField("c.name")}
                      ${this.enabled(onlyEnabled, "p")} ${this.enabled(onlyEnabled, "c")}
                      ${this.parentFilter(parentId)}
                      ${this.order(Some(orderColumn), orderDirection, "c", true)}
                      LIMIT ${this.sqlLimit(limit)} OFFSET {offset}"""
      SQL(query).on('ss -> searchString, 'offset -> offset).as(this.parser.*)
    }
  }

  def listing(projectList: Option[List[Long]] = None, limit: Int = Config.DEFAULT_LIST_SIZE, offset: Int = 0,
              onlyEnabled: Boolean = false, challengeType: Int = Actions.ITEM_TYPE_CHALLENGE): List[ChallengeListing] = {
    this.withMRConnection { implicit c =>
      var projectFilter = ""
      if (projectList != None) {
        implicit val conjunction = None
        projectFilter =
          s"""AND (${this.getLongListFilter(projectList, "p.id")} OR c.id IN
                 (SELECT challenge_id FROM virtual_project_challenges vp WHERE
                  ${getLongListFilter(projectList, "vp.project_id")}))"""
      }

      val query =
        s"""SELECT c.id, c.parent_id, c.name, c.enabled, array_remove(array_agg(vp.project_id), NULL) AS virtual_parent_ids FROM challenges c
                      INNER JOIN projects p ON p.id = c.parent_id
                      LEFT OUTER JOIN virtual_project_challenges vp ON c.id = vp.challenge_id
                      WHERE challenge_type = $challengeType AND c.deleted = false AND p.deleted = false
                      ${this.enabled(onlyEnabled, "p")} ${this.enabled(onlyEnabled, "c")}
                      ${projectFilter}
                      GROUP BY c.id
                      LIMIT ${this.sqlLimit(limit)} OFFSET {offset}"""

      SQL(query).on('offset -> offset).as(this.listingParser.*)
    }
  }

  override def list(limit: Int = Config.DEFAULT_LIST_SIZE, offset: Int = 0, onlyEnabled: Boolean = false, searchString: String = "",
                    orderColumn: String = "id", orderDirection: String = "ASC")
                   (implicit parentId: Long = -1, c: Option[Connection] = None): List[Challenge] =
    this.listByType(limit, offset, onlyEnabled, searchString, orderColumn, orderDirection)

  /**
    * This is a dangerous function as it will return all the objects available, so it could take up
    * a lot of memory
    */
  def listByType(limit: Int = Config.DEFAULT_LIST_SIZE, offset: Int = 0, onlyEnabled: Boolean = false, searchString: String = "",
                 orderColumn: String = "id", orderDirection: String = "ASC", challengeType: Int = Actions.ITEM_TYPE_CHALLENGE)
                (implicit parentId: Long = -1, c: Option[Connection] = None): List[Challenge] = {
    implicit val ids = List.empty
    this.cacheManager.withIDListCaching { implicit uncachedIDs =>
      this.withMRConnection { implicit c =>
        val query =
          s"""SELECT $retrieveColumns FROM challenges c
                        INNER JOIN projects p ON p.id = c.parent_id
                        WHERE challenge_type = $challengeType
                        ${this.searchField("c.name")}
                        ${this.enabled(onlyEnabled, "p")} ${this.enabled(onlyEnabled, "c")}
                        ${this.parentFilter(parentId)}
                        ${this.order(Some(orderColumn), orderDirection, "c", true)}
                        LIMIT ${this.sqlLimit(limit)} OFFSET {offset}"""
        SQL(query).on('ss -> this.search(searchString),
          'offset -> ToParameterValue.apply[Int].apply(offset)
        ).as(this.parser.*)
      }
    }
  }

  /**
    * Gets the featured challenges
    *
    * @param limit       The number of challenges to retrieve
    * @param offset      For paging, ie. the page number starting at 0
    * @param enabledOnly if true will only return enabled challenges
    * @return list of challenges
    */
  def getFeaturedChallenges(limit: Int, offset: Int, enabledOnly: Boolean = true)(implicit c: Option[Connection] = None): List[Challenge] = {
    this.withMRConnection { implicit c =>
      val query =
        s"""SELECT ${this.retrieveColumns} FROM challenges c
                      INNER JOIN projects p ON p.id = c.parent_id
                      WHERE featured = TRUE ${this.enabled(enabledOnly, "c")} ${this.enabled(enabledOnly, "p")}
                      AND c.deleted = false and p.deleted = false
                      AND (c.status <> ${Challenge.STATUS_BUILDING} AND
                           c.status <> ${Challenge.STATUS_DELETING_TASKS} AND
                           c.status <> ${Challenge.STATUS_FAILED} AND
                           c.status <> ${Challenge.STATUS_FINISHED})
                      AND 0 < (SELECT COUNT(*) FROM tasks WHERE parent_id = c.id)
                      LIMIT ${this.sqlLimit(limit)} OFFSET $offset"""
      SQL(query).as(this.parser.*)
    }
  }

  /**
    * Get the Hot challenges, these are challenges that have proved popular, weighted
    * towards recent activity.
    *
    * @param limit       the number of challenges to retrieve
    * @param offset      For paging, ie. the page number starting at 0
    * @param enabledOnly if true will only return enabled challenges
    * @return List of challenges
    */
  def getHotChallenges(limit: Int, offset: Int, enabledOnly: Boolean = true)(implicit c: Option[Connection] = None): List[Challenge] = {
    this.withMRConnection { implicit c =>
      val query =
        s"""SELECT ${this.retrieveColumns} FROM challenges c
                      INNER JOIN projects p ON p.id = c.parent_id
                      WHERE c.deleted = false and p.deleted = false
                      ${this.enabled(enabledOnly, "c")} ${this.enabled(enabledOnly, "p")}
                      AND (c.status <> ${Challenge.STATUS_BUILDING} AND
                           c.status <> ${Challenge.STATUS_DELETING_TASKS} AND
                           c.status <> ${Challenge.STATUS_FAILED} AND
                           c.status <> ${Challenge.STATUS_FINISHED})
                      AND 0 < (SELECT COUNT(*) FROM tasks WHERE parent_id = c.id)
                      ORDER BY popularity DESC LIMIT ${this.sqlLimit(limit)} OFFSET $offset"""
      SQL(query).as(this.parser.*)
    }
  }

  /**
    * Gets the new challenges
    *
    * @param limit       The number of challenges to retrieve
    * @param offset      For paging ie. the page number starting at 0
    * @param enabledOnly if true will only return enabled challenges
    * @return list of challenges
    */
  def getNewChallenges(limit: Int, offset: Int, enabledOnly: Boolean = true)(implicit c: Option[Connection] = None): List[Challenge] = {
    this.withMRConnection { implicit c =>
      val query =
        s"""SELECT ${this.retrieveColumns} FROM challenges c
                      INNER JOIN projects p ON c.parent_id = p.id
                      WHERE ${this.enabled(enabledOnly, "c")(None)} ${this.enabled(enabledOnly, "p")}
                      AND c.deleted = false and p.deleted = false
                      AND (c.status <> ${Challenge.STATUS_BUILDING} AND
                           c.status <> ${Challenge.STATUS_DELETING_TASKS} AND
                           c.status <> ${Challenge.STATUS_FAILED} AND
                           c.status <> ${Challenge.STATUS_FINISHED})
                      ${this.order(Some("created"), "DESC", "c", true)}
                      LIMIT ${this.sqlLimit(limit)} OFFSET $offset"""
      SQL(query).as(this.parser.*)
    }
  }

  /**
    * Gets the combined geometry of all the tasks that are associated with the challenge
    *
    * @param challengeId        The id for the challenge
    * @param statusFilter       To view the geojson for only challenges with a specific status
    * @param reviewStatusFilter To view the geojson for only challenges with a specific review status
    * @param priorityFilter     To view the geojson for only challenges with a specific priority
    * @param c                  The implicit connection for the function
    * @return
    */
  def getChallengeGeometry(challengeId: Long, statusFilter: Option[List[Int]] = None,
                           reviewStatusFilter: Option[List[Int]] = None,
                           priorityFilter: Option[List[Int]] = None)(implicit c: Option[Connection] = None): String = {
    this.withMRConnection { implicit c =>
      val status = statusFilter match {
        case Some(s) => s"AND t.status IN (${s.mkString(",")})"
        case None => ""
      }

      val reviewStatus = reviewStatusFilter match {
        case Some(s) =>
          var searchQuery = s"t.id in (SELECT subTR.task_id from task_review subTR where subTR.task_id=t.id AND subTR.review_status IN (${s.mkString(",")}))"
          if (s.contains(-1)) {
            // Return items that do not have a review status
            searchQuery = searchQuery + " OR t.id NOT in (SELECT subTR.task_id from task_review subTR where subTR.task_id=t.id)"
          }
          s" AND ($searchQuery)"
        case None => ""
      }

      val priority = priorityFilter match {
        case Some(p) => s" AND t.priority IN (${p.mkString(",")})"
        case None => ""
      }

      val query =
        SQL"""SELECT row_to_json(fc)::text as geometries
            FROM ( SELECT 'FeatureCollection' As type, array_to_json(array_agg(f)) As features
                   FROM ( SELECT 'Feature' As type,
                                  t.geojson_geom::jsonb As geometry,
                                  t.properties::jsonb ||
                                      hstore_to_jsonb(
                                        hstore('mr_taskId', t.tid::text) ||
                                        hstore('mr_challengeId', t.parent_id::text) ||
                                        hstore('mr_taskName', t.name::text) ||
                                        hstore('mr_taskStatus',
                                          (CASE
                                            WHEN t.tstatus = #${Task.STATUS_CREATED} THEN ${Task.STATUS_CREATED_NAME}
                                            WHEN t.tstatus = #${Task.STATUS_FIXED} THEN ${Task.STATUS_FIXED_NAME}
                                            WHEN t.tstatus = #${Task.STATUS_SKIPPED} THEN ${Task.STATUS_SKIPPED_NAME}
                                            WHEN t.tstatus = #${Task.STATUS_DELETED} THEN ${Task.STATUS_DELETED_NAME}
                                            WHEN t.tstatus = #${Task.STATUS_ALREADY_FIXED} THEN ${Task.STATUS_ALREADY_FIXED_NAME}
                                            WHEN t.tstatus = #${Task.STATUS_FALSE_POSITIVE} THEN ${Task.STATUS_FALSE_POSITIVE_NAME}
                                            WHEN t.tstatus = #${Task.STATUS_TOO_HARD} THEN ${Task.STATUS_TOO_HARD_NAME}
                                            WHEN t.tstatus = #${Task.STATUS_ANSWERED} THEN ${Task.STATUS_ANSWERED_NAME}
                                            WHEN t.tstatus = #${Task.STATUS_VALIDATED} THEN ${Task.STATUS_VALIDATED_NAME}
                                           END)) ||
                                        hstore('mr_taskPriority',
                                          (CASE
                                            WHEN t.priority = #${Challenge.PRIORITY_HIGH} THEN ${Challenge.PRIORITY_HIGH_NAME}
                                            WHEN t.priority = #${Challenge.PRIORITY_MEDIUM} THEN ${Challenge.PRIORITY_MEDIUM_NAME}
                                            WHEN t.priority = #${Challenge.PRIORITY_LOW} THEN ${Challenge.PRIORITY_LOW_NAME}
                                           END)) ||
                                        hstore('mr_mappedOn', t.mapped_on::text) ||
                                        hstore('mr_mapper',
                                          (CASE WHEN t.review_requested_by = NULL
                                           THEN (select name from users where osm_id=t.osm_user_id)::text
                                           ELSE (select name from users where id=t.review_requested_by)::text
                                           END)) ||
                                        hstore('mr_reviewStatus',
                                          (CASE
                                            WHEN t.review_status = #${Task.REVIEW_STATUS_REQUESTED} THEN ${Task.REVIEW_STATUS_REQUESTED_NAME}
                                            WHEN t.review_status = #${Task.REVIEW_STATUS_APPROVED} THEN ${Task.REVIEW_STATUS_APPROVED_NAME}
                                            WHEN t.review_status = #${Task.REVIEW_STATUS_REJECTED} THEN ${Task.REVIEW_STATUS_REJECTED_NAME}
                                            WHEN t.review_status = #${Task.REVIEW_STATUS_ASSISTED} THEN ${Task.REVIEW_STATUS_ASSISTED_NAME}
                                            WHEN t.review_status = #${Task.REVIEW_STATUS_DISPUTED} THEN ${Task.REVIEW_STATUS_DISPUTED_NAME}
                                           END)) ||
<<<<<<< HEAD
                                        hstore('mr_reviewer', (select name from users where id=t.reviewed_by)::text) ||
                                        hstore('mr_reviewedAt', t.reviewed_at::text) ||
                                        hstore('mr_tags', (SELECT STRING_AGG(tg.name, ',') AS tags
                                                            FROM tags_on_tasks tot, tags tg
                                                            WHERE tot.task_id=t.tid AND tg.id = tot.tag_id))
                                      ) AS properties
                          FROM (
                            SELECT *,
                                  elements->'geometry' AS geojson_geom,
                                  elements->'properties' AS properties
                            FROM (
                              SELECT *, t.id AS tid, t.status AS tstatus,
                                  jsonb_array_elements(geojson->'features') AS elements
                             	FROM tasks t
                              LEFT OUTER JOIN status_actions sa ON
                                (sa.task_id = t.id AND extract(epoch from age(sa.created, t.mapped_on)) < 0.1)
                              LEFT OUTER JOIN task_review tr ON t.id = tr.task_id
                              WHERE parent_id = $challengeId #$status #$priority #$reviewStatus
                            ) AS subT ) as t
=======
                                        hstore('mr_reviewer', (select name from users where id=tr.reviewed_by)::text) ||
                                        hstore('mr_reviewedAt', tr.reviewed_at::text) ||
                                        hstore('mr_reviewTimeSeconds', FLOOR(EXTRACT(EPOCH FROM (tr.reviewed_at - tr.review_started_at)))::text) ||
                                        hstore('mr_tags', (SELECT STRING_AGG(tg.name, ',') AS tags FROM tags_on_tasks tot, tags tg where tot.task_id=t.id AND tg.id = tot.tag_id))
                                      )::jsonb
                                  As properties
                          FROM task_geometries As lg
                          INNER JOIN tasks t ON t.id = lg.task_id
                          LEFT OUTER JOIN status_actions sa ON (sa.task_id = lg.task_id AND extract(epoch from age(sa.created, t.mapped_on)) < 0.1)
                          LEFT OUTER JOIN task_review tr ON t.id = tr.task_id
                          WHERE lg.task_id IN
                          (SELECT DISTINCT id FROM tasks subT WHERE parent_id = $challengeId #$status #$priority #$reviewStatus)
>>>>>>> 87b8fec1
                    ) As f
            )  As fc"""
      query.as(str("geometries").single)
    }
  }

  /**
    * This retrieves all the tasks geojson as line by line. When using this format it is a lot easier to
    * rebuild a challenge correctly.
    *
    * @param challengeId The id of the challenge
    * @param c           The implicit connection
    * @return A map of Task ID to geojson string
    */
  def getLineByLineChallengeGeometry(challengeId: Long)(implicit c: Option[Connection] = None): Map[Long, String] = {
    this.withMRConnection { implicit c =>
      SQL"""SELECT id, geojson FROM tasks t
              WHERE t.parent_id = $challengeId
        """.as((long("tasks.id") ~ str("geojson")).*).map(x => x._1 -> x._2).toMap
    }
  }

  /**
    * Retrieves the json that contains the central points for all the tasks
    *
    * @param challengeId  The id of the challenge
    * @param statusFilter Filter the displayed task cluster points by their status
    * @return A list of clustered point objects
    */
  def getClusteredPoints(challengeId: Long, statusFilter: Option[List[Int]] = None, limit: Int = 2500)
                        (implicit c: Option[Connection] = None): List[ClusteredPoint] = {
    this.withMRConnection { implicit c =>
      val filter = statusFilter match {
        case Some(s) => s"AND status IN (${s.mkString(",")}"
        case None => ""
      }
      SQL"""SELECT t.id, t.name, t.instruction, t.status, t.mapped_on,
                   t.parent_id, tr.review_status, tr.review_requested_by,
                   tr.reviewed_by, tr.reviewed_at, tr.review_started_at, c.name,
                   ST_AsGeoJSON(t.location) AS location, t.priority
            FROM tasks t
            INNER JOIN challenges c ON c.id = t.parent_id
            INNER JOIN projects p ON p.id = c.parent_id
            LEFT OUTER JOIN task_review tr ON tr.task_id = t.id
            WHERE t.parent_id = $challengeId
              AND p.deleted = false AND c.deleted = false
              AND ST_AsGeoJSON(t.location) IS NOT NULL
            #$filter
            LIMIT #${sqlLimit(limit)}"""
        .as(this.pointParser.*)
    }
  }

  /**
    * The summary for a challenge is the status with the number of tasks associated with each status
    * underneath the given challenge
    *
    * @param id The id for the challenge
    * @return Map of status codes mapped to task counts
    */
  def getSummary(id: Long)(implicit c: Option[Connection] = None): Map[Int, Int] = {
    this.withMRConnection { implicit c =>
      val summaryParser = int("count") ~ get[Option[Int]]("tasks.status") map {
        case count ~ status => status.getOrElse(0) -> count
      }
      SQL"""SELECT COUNT(*) as count, status FROM tasks WHERE parent_id = $id GROUP BY status"""
        .as(summaryParser.*).toMap
    }
  }

  /**
    * Removes challenge tasks in CREATED or SKIPPED statuses, intended to be used
    * in preparation for rebuilding with fresh task data
    *
    * @param user The user executing the request
    * @param id   The id of the challenge
    * @param c    The connection for the request
    */
  def removeIncompleteTasks(user: User)(implicit id: Long, c: Option[Connection] = None): Unit = {
    this.permission.hasWriteAccess(ChallengeType(), user)
    this.withMRConnection { implicit c =>
      SQL"""DELETE from tasks WHERE parent_id = ${id} and status IN (${Task.STATUS_CREATED}, ${Task.STATUS_SKIPPED})""".execute()

      this.taskDAL.clearCaches
    }
  }

  /**
    * Moves a challenge from one project to another. You are required to have admin access on both
    * the current project and the project you are moving the challenge too
    *
    * @param newParent   The id of the new parent project
    * @param challengeId The id of the challenge that you are moving
    * @param c           an implicit connection
    */
  def moveChallenge(newParent: Long, challengeId: Long, user: User)(implicit c: Option[Connection] = None): Option[Challenge] = {
    this.permission.hasAdminAccess(ProjectType(), user)(newParent)
    implicit val id = challengeId
    this.retrieveById match {
      case Some(c) => this.permission.hasObjectAdminAccess(c, user)
      case None => throw new NotFoundException(s"No challenge with id $challengeId found.")
    }
    this.cacheManager.withUpdatingCache(Long => retrieveById) { implicit item =>
      this.withMRTransaction { implicit c =>
        val movedChallenge = SQL"UPDATE challenges SET parent_id = $newParent WHERE id = $challengeId RETURNING #${this.retrieveColumns}".as(this.parser.*).headOption

        // Also update status_actions so we don't lose our history
        SQL"UPDATE status_actions SET project_id = $newParent WHERE challenge_id = $challengeId".execute()

        movedChallenge
      }
    }
  }

  /**
    * Update the popularity score of the given challenge following completion of a task.
    * Challenge popularity p is calculated with the simple formula p = (p + t) / 2 where
    * t is the timestamp of the task completion. This favors recent activity.
    *
    * @param id                  The id of the challenge
    * @param completionTimestamp the unix timestamp of the task completion
    */
  def updatePopularity(completionTimestamp: Long)(implicit id: Long, c: Option[Connection] = None): Option[Challenge] = {
    this.cacheManager.withUpdatingCache(Long => retrieveById) { implicit item =>
      this.withMRTransaction { implicit c =>
        SQL"UPDATE challenges SET popularity=((popularity + $completionTimestamp) / 2) WHERE id = $id RETURNING #${this.retrieveColumns}".as(this.parser.*).headOption
      }
    }
  }

  /**
    * Updates the challenge to a STATUS_FINISHED if there are no incomplete tasks left.
    *
    * @param id The id of the challenge
    */
  def updateFinishedStatus()(implicit id: Long, c: Option[Connection] = None): Unit = {
    this.withMRConnection { implicit c =>
      this.retrieveById(id) match {
        case Some(challenge) =>
          if (challenge.status.getOrElse(Challenge.STATUS_NA) == Challenge.STATUS_READY) {
            this.cacheManager.withUpdatingCache(Long => retrieveById) { implicit item =>
              // If the challenge has no tasks in the created status it need to be marked finished.
              val updateStatusQuery =
                s"""UPDATE challenges SET status = ${Challenge.STATUS_FINISHED}
                            WHERE id = ${id} AND status = ${Challenge.STATUS_READY} AND
                            0 = (SELECT COUNT(*) AS total FROM tasks
                                      WHERE tasks.parent_id = ${id}
                                      AND status = ${Task.STATUS_CREATED})
                            RETURNING ${this.retrieveColumns}"""

              SQL(updateStatusQuery).as(this.parser.*).headOption
            }
            Option(challenge)
          }
        case None =>
          throw new NotFoundException(s"No challenge found with id $id")
      }
    }
  }

  /**
    * Updates the challenge to a STATUS_READY if there are incomplete tasks left.
    *
    * @param id                  The id of the challenge
    * @param completionTimestamp the unix timestamp of the task completion
    */
  def updateReadyStatus()(implicit id: Long, c: Option[Connection] = None): Option[Challenge] = {
    this.withMRConnection { implicit c =>
      this.retrieveById(id) match {
        case Some(challenge) =>
          if (challenge.status.getOrElse(Challenge.STATUS_NA) == Challenge.STATUS_FINISHED) {
            this.cacheManager.withUpdatingCache(Long => retrieveById) { implicit item =>
              // If the challenge was finished and any tasks were reset back to created
              // we need to set the challenge status back to ready
              val updateStatusQuery2 =
                s"""UPDATE challenges SET status = ${Challenge.STATUS_READY}
                            WHERE id = $id AND status = ${Challenge.STATUS_FINISHED} AND
                            0 != (SELECT COUNT(*) AS total FROM tasks
                                      WHERE tasks.parent_id = $id
                                      AND status = ${Task.STATUS_CREATED})
                            RETURNING ${this.retrieveColumns}"""

              SQL(updateStatusQuery2).as(this.parser.*).headOption
            }
          }
          Option(challenge)
        case None =>
          throw new NotFoundException(s"No challenge found with id $id")
      }
    }
  }

  /**
    * Updates the last_task_refresh column of a challenge to indicate its task
    * data was just refreshed. If overwrite is false, last_task_refresh will
    * only be updated if it hasn't yet been set.
    *
    * @param overwrite Set to true to always overwrite last_task_refresh
    * @param id        The id of the challenge
    * @param c         an implicit connection
    */
  def markTasksRefreshed(overwrite: Boolean = false)(implicit id: Long, c: Option[Connection] = None): Option[Challenge] = {
    this.cacheManager.withUpdatingCache(Long => retrieveById) { implicit item =>
      if (overwrite || item.lastTaskRefresh == None) {
        this.withMRTransaction { implicit c =>
          SQL"UPDATE challenges SET last_task_refresh = NOW() WHERE id = $id RETURNING #${this.retrieveColumns}".as(this.parser.*).headOption
        }
      }
      else {
        Option(item)
      }
    }
  }

  /**
    * Resets all the Task instructions for the children of the challenge
    *
    * @param challengeId The id of the parent challenge
    * @param user        A super user or the owner/admin of the challenge
    * @param c
    */
  def resetTaskInstructions(user: User, challengeId: Long)(implicit c: Option[Connection] = None): Unit = {
    this.withMRConnection { implicit c =>
      this.retrieveById(challengeId) match {
        case Some(challenge) =>
          if (challenge.general.instruction.isEmpty) {
            throw new InvalidException("Cannot reset Task instructions if there is no Challenge instruction available.")
          }
          this.permission.hasObjectAdminAccess(challenge, user)
          SQL("UPDATE tasks SET instruction = '' WHERE parent_id = {id}").on('id -> challengeId).executeUpdate()
        case None =>
          throw new NotFoundException(s"No challenge found with id $challengeId")
      }
    }
  }

  /**
    * Deletes all the tasks in a challenge
    *
    * @param user         The user making the deletion request
    * @param challengeId  The id for the parent challenge
    * @param statusFilter Filter the deletion by Task status, if empty will ignore status and just delete all Task children
    * @param c
    */
  def deleteTasks(user: User, challengeId: Long, statusFilter: List[Int] = List.empty)(implicit c: Option[Connection] = None): Unit = {
    this.withMRConnection { implicit c =>
      val filter = if (statusFilter.isEmpty) {
        ""
      } else {
        s"AND status IN (${statusFilter.mkString(",")})"
      }

      // Deleting tasks can be time consuming (~1 second per 15-20 tasks), so work in batches
      val query =
        s"""DELETE FROM tasks WHERE id in (SELECT id from tasks WHERE parent_id = {challengeId} $filter LIMIT 50)"""
      var deleteCount = 0
      do {
        deleteCount = SQL(query).on('challengeId -> challengeId).executeUpdate()
      }
      while (deleteCount > 0)
    }
  }

  /**
    * The extended find function will return a list of challenges based on the search critieria provided in the
    * query string. It will apply ONLY the following parameters:
    * - projectId (pid) = If searching only within a particular project, and the MapRoulette ID for that project
    * - projectSearch (ps) = A text search based on the name of the project, will be ignored if projectId has been set
    * - projectEnabled (pe) = Whether to only include projects that are enabled, will be ignored if projectId has been set, by default will be true
    * - challengeEnabled (ce) = Whether to only include challenges that are enabled, by default will be true
    * - challengeSearch (cs) = A text search based on the name of the challenge
    * - challengeTags (ct) = A comma separated list of tags to check if the challenge contains any of the
    * provided tags, can use challengeTagConjunction (ctt) to switch from inclusive to exclusive
    * - challengeTagConjunction (ctc) = Whether the challenge tag list is inclusive or exclusive. True
    * means exclusive, false inclusive. By default is inclusive
    * - location (tbb) = Provide a bounding box to limit the search window by
    * - bounding (bb) = Provide a bounding box that will search for any challenge bounding box intersections
    * - owner (o) = Optionally can search by all challenges created by a specific owner
    *
    * @param searchParameters The object that contains all the search parameters that were retrieved from the query string
    * @param limit            limit for the number of returned results
    * @param offset           The paging offset
    * @param sort             An optional column to sort by.
    * @param order            Direction of ordering ASC or DESC.
    * @param c                An optional connection, if included will use that connection otherwise will grab one from the pool
    * @return A list of challenges, empty list if not challenges found matching the given criteria
    */
  def extendedFind(searchParameters: SearchParameters, limit: Int = Config.DEFAULT_LIST_SIZE, offset: Int = 0,
                   sort: String = "", order: String = "")
                  (implicit c: Option[Connection] = None): List[Challenge] = {
    this.withMRConnection { implicit c =>
      val parameters = new ListBuffer[NamedParameter]()
      // never include deleted items in the search
      val whereClause = new StringBuilder("c.deleted = false AND p.deleted = false")
      val joinClause = new StringBuilder()
      var orderByClause = ""

      parameters ++= addSearchToQuery(searchParameters, whereClause)(false)

      parameters ++= addChallengeTagMatchingToQuery(searchParameters, whereClause, joinClause)

      searchParameters.owner match {
        case Some(o) if o.nonEmpty =>
          joinClause ++= "INNER JOIN users u ON u.id = c.owner_id"
          this.appendInWhereClause(whereClause, s"u.name = {owner}")
          parameters += ('owner -> o)
        case _ => // ignore
      }

      searchParameters.location match {
        case Some(l) =>
          this.appendInWhereClause(whereClause, s"(c.location && ST_MakeEnvelope(${l.left}, ${l.bottom}, ${l.right}, ${l.top}, 4326))")
        case None =>
      }

      searchParameters.bounding match {
        case Some(b) =>
          this.appendInWhereClause(whereClause, s"ST_Intersects(c.bounding, ST_MakeEnvelope(${b.left}, ${b.bottom}, ${b.right}, ${b.top}, 4326))")
        case None =>
      }

      searchParameters.projectEnabled match {
        case Some(true) => this.appendInWhereClause(whereClause, this.enabled(true, "p")(None))
        case _ =>
      }

      searchParameters.challengeEnabled match {
        case Some(true) => this.appendInWhereClause(whereClause, this.enabled(true, "c")(None))
        case _ =>
      }

      searchParameters.challengeDifficulty match {
        case Some(v) if v > 0 && v < 4 => this.appendInWhereClause(whereClause, s"c.difficulty = ${v}")
        case _ =>
      }

      searchParameters.challengeStatus match {
        case Some(sl) if sl.nonEmpty =>
          val statusClause = new StringBuilder(s"(c.status IN (${sl.mkString(",")})")
          if (sl.contains(-1)) {
            statusClause ++= " OR c.status IS NULL"
          }
          statusClause ++= ")"
          this.appendInWhereClause(whereClause, statusClause.toString())
        case Some(sl) if sl.isEmpty => //ignore this scenario
        case _ =>
      }

      sort match {
        case s if s.nonEmpty =>
          orderByClause = this.order(Some(s), order, "c", false, s == "name")
        case _ => // ignore
      }

      val query =
        s"""
           |SELECT c.${this.retrieveColumns}, array_remove(array_agg(vp.project_id), NULL) AS virtual_parent_ids FROM challenges c
           |INNER JOIN projects p ON p.id = c.parent_id
           |LEFT OUTER JOIN virtual_project_challenges vp ON c.id = vp.challenge_id
           |$joinClause
           |${s"WHERE $whereClause"}
           |GROUP BY c.id
           |${orderByClause}
           |LIMIT ${this.sqlLimit(limit)} OFFSET $offset
         """.stripMargin

      sqlWithParameters(query, parameters).as(this.withVirtualParentParser.*)
    }
  }
}<|MERGE_RESOLUTION|>--- conflicted
+++ resolved
@@ -746,9 +746,9 @@
                                             WHEN t.review_status = #${Task.REVIEW_STATUS_ASSISTED} THEN ${Task.REVIEW_STATUS_ASSISTED_NAME}
                                             WHEN t.review_status = #${Task.REVIEW_STATUS_DISPUTED} THEN ${Task.REVIEW_STATUS_DISPUTED_NAME}
                                            END)) ||
-<<<<<<< HEAD
                                         hstore('mr_reviewer', (select name from users where id=t.reviewed_by)::text) ||
                                         hstore('mr_reviewedAt', t.reviewed_at::text) ||
+                                        hstore('mr_reviewTimeSeconds', FLOOR(EXTRACT(EPOCH FROM (tr.reviewed_at - tr.review_started_at)))::text) ||
                                         hstore('mr_tags', (SELECT STRING_AGG(tg.name, ',') AS tags
                                                             FROM tags_on_tasks tot, tags tg
                                                             WHERE tot.task_id=t.tid AND tg.id = tot.tag_id))
@@ -766,20 +766,6 @@
                               LEFT OUTER JOIN task_review tr ON t.id = tr.task_id
                               WHERE parent_id = $challengeId #$status #$priority #$reviewStatus
                             ) AS subT ) as t
-=======
-                                        hstore('mr_reviewer', (select name from users where id=tr.reviewed_by)::text) ||
-                                        hstore('mr_reviewedAt', tr.reviewed_at::text) ||
-                                        hstore('mr_reviewTimeSeconds', FLOOR(EXTRACT(EPOCH FROM (tr.reviewed_at - tr.review_started_at)))::text) ||
-                                        hstore('mr_tags', (SELECT STRING_AGG(tg.name, ',') AS tags FROM tags_on_tasks tot, tags tg where tot.task_id=t.id AND tg.id = tot.tag_id))
-                                      )::jsonb
-                                  As properties
-                          FROM task_geometries As lg
-                          INNER JOIN tasks t ON t.id = lg.task_id
-                          LEFT OUTER JOIN status_actions sa ON (sa.task_id = lg.task_id AND extract(epoch from age(sa.created, t.mapped_on)) < 0.1)
-                          LEFT OUTER JOIN task_review tr ON t.id = tr.task_id
-                          WHERE lg.task_id IN
-                          (SELECT DISTINCT id FROM tasks subT WHERE parent_id = $challengeId #$status #$priority #$reviewStatus)
->>>>>>> 87b8fec1
                     ) As f
             )  As fc"""
       query.as(str("geometries").single)
