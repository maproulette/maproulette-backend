--- conflicted
+++ resolved
@@ -142,9 +142,10 @@
 }
 
 // Test tags so that you only have to run specific tests
-<<<<<<< HEAD
 object ChallengeTag            extends Tag("challenge")
 object ChallengeRepoTag        extends Tag("challengerepo")
+object ChallengeListingTag     extends Tag("challengelisting")
+object ChallengeListingRepoTag extends Tag("challengelistingrepo")
 object ProjectTag              extends Tag("project")
 object ProjectRepoTag          extends Tag("projectrepo")
 object CommentTag              extends Tag("comment")
@@ -161,16 +162,4 @@
 object UserGroupTag            extends Tag("usergroup")
 object UserGroupRepoTag        extends Tag("usergrouprepo")
 object KeywordTag              extends Tag("keyword")
-object KeywordRepoTag          extends Tag("keywordrepo")
-=======
-object ChallengeTag        extends Tag("challenge")
-object ChallengeListingTag extends Tag("challengelisting")
-object ProjectTag          extends Tag("project")
-object CommentTag          extends Tag("comment")
-object GroupTag            extends Tag("group")
-object UserMetricsTag      extends Tag("usermetrics")
-object UserSavedObjectsTag extends Tag("usersavedobjects")
-object UserTag             extends Tag("user")
-object VirtualProjectTag   extends Tag("virtualproject")
-object UserGroupTag        extends Tag("usergroup")
->>>>>>> a4eebf5b
+object KeywordRepoTag          extends Tag("keywordrepo")